'use strict';

Object.defineProperty(exports, "__esModule", {
  value: true
});

var _createClass = function () { function defineProperties(target, props) { for (var i = 0; i < props.length; i++) { var descriptor = props[i]; descriptor.enumerable = descriptor.enumerable || false; descriptor.configurable = true; if ("value" in descriptor) descriptor.writable = true; Object.defineProperty(target, descriptor.key, descriptor); } } return function (Constructor, protoProps, staticProps) { if (protoProps) defineProperties(Constructor.prototype, protoProps); if (staticProps) defineProperties(Constructor, staticProps); return Constructor; }; }();

var _binary = require('./binary');

function _classCallCheck(instance, Constructor) { if (!(instance instanceof Constructor)) { throw new TypeError("Cannot call a class as a function"); } }

var EasyFit = function () {
  function EasyFit() {
    var options = arguments.length > 0 && arguments[0] !== undefined ? arguments[0] : {};

    _classCallCheck(this, EasyFit);

    this.options = {
      force: options.force || true,
      speedUnit: options.speedUnit || 'm/s',
      lengthUnit: options.lengthUnit || 'm',
      temperatureUnit: options.temperatureUnit || 'celsius',
      elapsedRecordField: options.elapsedRecordField || false,
      mode: options.mode || 'list'
    };
  }

  _createClass(EasyFit, [{
    key: 'parse',
    value: function parse(content, callback) {
      var blob = new Uint8Array((0, _binary.getArrayBuffer)(content));

      if (blob.length < 12) {
        callback('File to small to be a FIT file', {});
        if (!this.options.force) {
          return;
        }
      }

      var headerLength = blob[0];
      if (headerLength !== 14 && headerLength !== 12) {
        callback('Incorrect header size', {});
        if (!this.options.force) {
          return;
        }
      }

      var fileTypeString = '';
      for (var i = 8; i < 12; i++) {
        fileTypeString += String.fromCharCode(blob[i]);
      }
      if (fileTypeString !== '.FIT') {
        callback('Missing \'.FIT\' in header', {});
        if (!this.options.force) {
          return;
        }
      }

      if (headerLength === 14) {
        var crcHeader = blob[12] + (blob[13] << 8);
        var crcHeaderCalc = (0, _binary.calculateCRC)(blob, 0, 12);
        if (crcHeader !== crcHeaderCalc) {
          // callback('Header CRC mismatch', {});
          // TODO: fix Header CRC check
          if (!this.options.force) {
            return;
          }
        }
      }
      var dataLength = blob[4] + (blob[5] << 8) + (blob[6] << 16) + (blob[7] << 24);
      var crcStart = dataLength + headerLength;
      var crcFile = blob[crcStart] + (blob[crcStart + 1] << 8);
      var crcFileCalc = (0, _binary.calculateCRC)(blob, headerLength === 12 ? 0 : headerLength, crcStart);

      if (crcFile !== crcFileCalc) {
        // callback('File CRC mismatch', {});
        // TODO: fix File CRC check
        if (!this.options.force) {
          return;
        }
      }

      var fitObj = {};
      var sessions = [];
      var laps = [];
      var records = [];
      var events = [];
<<<<<<< HEAD
      var hrv = [];
=======
      var field_descriptions = [];
>>>>>>> 0ff932ed

      var tempLaps = [];
      var tempRecords = [];

      var loopIndex = headerLength;
      var messageTypes = [];
      var developerFields = [];

      var isModeCascade = this.options.mode === 'cascade';
      var isCascadeNeeded = isModeCascade || this.options.mode === 'both';

      var startDate = void 0;

      while (loopIndex < crcStart) {
        var _readRecord = (0, _binary.readRecord)(blob, messageTypes, developerFields, loopIndex, this.options, startDate),
            nextIndex = _readRecord.nextIndex,
            messageType = _readRecord.messageType,
            message = _readRecord.message;

        loopIndex = nextIndex;

        switch (messageType) {
          case 'lap':
            if (isCascadeNeeded) {
              message.records = tempRecords;
              tempRecords = [];
              tempLaps.push(message);
            }
            laps.push(message);
            break;
          case 'session':
            if (isCascadeNeeded) {
              message.laps = tempLaps;
              tempLaps = [];
            }
            sessions.push(message);
            break;
          case 'event':
            events.push(message);
            break;
          case 'hrv':
            hrv.push(message);
            break;
          case 'record':
            if (!startDate) {
              startDate = message.timestamp;
              message.elapsed_time = 0;
            }
            records.push(message);
            if (isCascadeNeeded) {
              tempRecords.push(message);
            }
            break;
          case 'field_description':
            field_descriptions.push(message);
            break
          default:
            if (messageType !== '') {
              fitObj[messageType] = message;
            }
            break;
        }
      }

      if (isCascadeNeeded) {
        fitObj.activity.sessions = sessions;
        fitObj.activity.events = events;
        fitObj.activity.hrv = hrv;
      }
      if (!isModeCascade) {
        fitObj.sessions = sessions;
        fitObj.laps = laps;
        fitObj.records = records;
        fitObj.events = events;
<<<<<<< HEAD
        fitObj.hrv = hrv;
=======
        fitObj.field_descriptions = field_descriptions;
>>>>>>> 0ff932ed
      }

      callback(null, fitObj);
    }
  }]);

  return EasyFit;
}();

exports.default = EasyFit;<|MERGE_RESOLUTION|>--- conflicted
+++ resolved
@@ -86,11 +86,8 @@
       var laps = [];
       var records = [];
       var events = [];
-<<<<<<< HEAD
       var hrv = [];
-=======
       var field_descriptions = [];
->>>>>>> 0ff932ed
 
       var tempLaps = [];
       var tempRecords = [];
@@ -165,11 +162,8 @@
         fitObj.laps = laps;
         fitObj.records = records;
         fitObj.events = events;
-<<<<<<< HEAD
+        fitObj.field_descriptions = field_descriptions;
         fitObj.hrv = hrv;
-=======
-        fitObj.field_descriptions = field_descriptions;
->>>>>>> 0ff932ed
       }
 
       callback(null, fitObj);

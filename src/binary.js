import { FIT } from './fit';
import { getFitMessage, getFitMessageBaseType } from './messages';
import { Buffer } from 'buffer';

export function addEndian(littleEndian, bytes) {
    let result = 0;
    if (!littleEndian) bytes.reverse();
    for (let i = 0; i < bytes.length; i++) {
        result += (bytes[i] << (i << 3)) >>> 0;
    }

    return result;
}

function readData(blob, fDef, startIndex) {
    if (fDef.endianAbility === true) {
        const temp = [];
        for (let i = 0; i < fDef.size; i++) {
            temp.push(blob[startIndex + i]);
        }
        const uint32Rep = addEndian(fDef.littleEndian, temp);

        if (fDef.type === 'sint32') {
            return (uint32Rep >> 0);
        }

        return uint32Rep;
    }

    if (fDef.type === 'string') {
        const temp = [];
        for (let i = 0; i < fDef.size; i++) {
            if (blob[startIndex + i]) {
                temp.push(blob[startIndex + i]);
            }
        }
        return new Buffer(temp).toString('utf-8');
    }

    return blob[startIndex];
}

function formatByType(data, type, scale, offset) {
    switch (type) {
        case 'date_time': return new Date((data * 1000) + 631065600000);
        case 'sint32':
        case 'sint16':
            return data * FIT.scConst;
        case 'uint32':
        case 'uint16':
            return scale ? data / scale + offset : data;
        default:
            if (FIT.types[type]) {
                return FIT.types[type][data];
            }
            return data;
    }
}

function isInvalidValue(data, type) {
    switch (type) {
        case 'enum': return data === 0xFF;
        case 'sint8': return data === 0x7F;
        case 'uint8': return data === 0xFF;
        case 'sint16': return data === 0x7FFF;
<<<<<<< HEAD
        case 'unit16': return data === 0xFFFF;
=======
        case 'uint16': return data === 0xFFFF;
>>>>>>> 65a4dca5
        case 'sint32': return data === 0x7FFFFFFF;
        case 'uint32': return data === 0xFFFFFFFF;
        case 'string': return data === 0x00;
        case 'float32': return data === 0xFFFFFFFF;
        case 'float64': return data === 0xFFFFFFFFFFFFFFFF;
        case 'uint8z': return data === 0x00;
        case 'uint16z': return data === 0x0000;
        case 'uint32z': return data === 0x000000;
        case 'byte': return data === 0xFF;
        case 'sint64': return data === 0x7FFFFFFFFFFFFFFF;
        case 'uint64': return data === 0xFFFFFFFFFFFFFFFF;
        case 'uint64z': return data === 0x0000000000000000;
        default: return false;
    }
}

function convertTo(data, unitsList, speedUnit) {
    const unitObj = FIT.options[unitsList][speedUnit];
    return unitObj ? data * unitObj.multiplier + unitObj.offset : data;
}

function applyOptions(data, field, options) {
    switch (field) {
        case 'speed':
        case 'enhanced_speed':
        case 'vertical_speed':
        case 'avg_speed':
        case 'max_speed':
        case 'speed_1s':
        case 'ball_speed':
        case 'enhanced_avg_speed':
        case 'enhanced_max_speed':
        case 'avg_pos_vertical_speed':
        case 'max_pos_vertical_speed':
        case 'avg_neg_vertical_speed':
        case 'max_neg_vertical_speed':
            return convertTo(data, 'speedUnits', options.speedUnit);
        case 'distance':
        case 'total_distance':
        case 'enhanced_avg_altitude':
        case 'enhanced_min_altitude':
        case 'enhanced_max_altitude':
        case 'enhanced_altitude':
        case 'height':
        case 'odometer':
        case 'avg_stroke_distance':
        case 'min_altitude':
        case 'avg_altitude':
        case 'max_altitude':
        case 'total_ascent':
        case 'total_descent':
        case 'altitude':
        case 'cycle_length':
        case 'auto_wheelsize':
        case 'custom_wheelsize':
        case 'gps_accuracy':
            return convertTo(data, 'lengthUnits', options.lengthUnit);
        case 'temperature':
        case 'avg_temperature':
        case 'max_temperature':
            return convertTo(data, 'temperatureUnits', options.temperatureUnit);
        default: return data;
    }
}

export function readRecord(blob, messageTypes, developerFields, startIndex, options, startDate) {
    const recordHeader = blob[startIndex];
    const localMessageType = recordHeader & 15;

    if ((recordHeader & 64) === 64) {
        // is definition message
        // startIndex + 1 is reserved

        const hasDeveloperData = (recordHeader & 32) === 32;
        const lEnd = blob[startIndex + 2] === 0;
        const numberOfFields = blob[startIndex + 5];
        const numberOfDeveloperDataFields = hasDeveloperData ? blob[startIndex + 5 + numberOfFields * 3 + 1] : 0;

        const mTypeDef = {
            littleEndian: lEnd,
            globalMessageNumber: addEndian(lEnd, [blob[startIndex + 3], blob[startIndex + 4]]),
            numberOfFields: numberOfFields + numberOfDeveloperDataFields,
            fieldDefs: [],
        };

        const message = getFitMessage(mTypeDef.globalMessageNumber);

        for (let i = 0; i < numberOfFields; i++) {
            const fDefIndex = startIndex + 6 + (i * 3);
            const baseType = blob[fDefIndex + 2];
            const { field, type } = message.getAttributes(blob[fDefIndex]);
            const fDef = {
                type,
                fDefNo: blob[fDefIndex],
                size: blob[fDefIndex + 1],
                endianAbility: (baseType & 128) === 128,
                littleEndian: lEnd,
                baseTypeNo: (baseType & 15),
                name: field,
                dataType: getFitMessageBaseType(baseType & 15),
            };

            mTypeDef.fieldDefs.push(fDef);
        }

        for (let i = 0; i < numberOfDeveloperDataFields; i++) {
            const fDefIndex = startIndex + 6 + (numberOfFields * 3) + 1 + (i * 3);

            const fieldNum = blob[fDefIndex];
            const size = blob[fDefIndex + 1];
            const devDataIndex = blob[fDefIndex + 2];

            const devDef = developerFields[devDataIndex][fieldNum];

            const baseType = devDef.fit_base_type_id;

            const fDef = {
                type: FIT.types.fit_base_type[baseType],
                fDefNo: fieldNum,
                size: size,
                endianAbility: (baseType & 128) === 128,
                littleEndian: lEnd,
                baseTypeNo: (baseType & 15),
                name: devDef.field_name,
                dataType: getFitMessageBaseType(baseType & 15),
                isDeveloperField: true,
            };

            mTypeDef.fieldDefs.push(fDef);
        }

        messageTypes[localMessageType] = mTypeDef;

        const nextIndex = startIndex + 6 + (mTypeDef.numberOfFields * 3);
        const nextIndexWithDeveloperData = nextIndex + 1;

        return {
            messageType: 'definition',
            nextIndex: hasDeveloperData ? nextIndexWithDeveloperData : nextIndex
        };
    }

    const messageType = messageTypes[localMessageType] || messageTypes[0];

    // TODO: handle compressed header ((recordHeader & 128) == 128)

    // uncompressed header
    let messageSize = 0;
    let readDataFromIndex = startIndex + 1;
    const fields = {};
    const message = getFitMessage(messageType.globalMessageNumber);

    for (let i = 0; i < messageType.fieldDefs.length; i++) {
        const fDef = messageType.fieldDefs[i];
        const data = readData(blob, fDef, readDataFromIndex);

        if (!isInvalidValue(data, fDef.type)) {
            if (fDef.isDeveloperField) {
                // Skip format of data if developer field
                fields[fDef.name] = data;
            } else {
                const { field, type, scale, offset } = message.getAttributes(fDef.fDefNo);

                if (field !== 'unknown' && field !== '' && field !== undefined) {
                    fields[field] = applyOptions(formatByType(data, type, scale, offset), field, options);
                }
            }

            if (message.name === 'record' && options.elapsedRecordField) {
                fields.elapsed_time = (fields.timestamp - startDate) / 1000;
            }
        }

        readDataFromIndex += fDef.size;
        messageSize += fDef.size;
    }

    if (message.name === 'field_description') {
        developerFields[fields.developer_data_index] = developerFields[fields.developer_data_index] || [];
        developerFields[fields.developer_data_index][fields.field_definition_number] = fields;
    }

    const result = {
        messageType: message.name,
        nextIndex: startIndex + messageSize + 1,
        message: fields,
    };

    return result;
}

export function getArrayBuffer(buffer) {
    if (buffer instanceof ArrayBuffer) {
        return buffer;
    }
    const ab = new ArrayBuffer(buffer.length);
    const view = new Uint8Array(ab);
    for (let i = 0; i < buffer.length; ++i) {
        view[i] = buffer[i];
    }
    return ab;
}

export function calculateCRC(blob, start, end) {
    const crcTable = [
        0x0000, 0xCC01, 0xD801, 0x1400, 0xF001, 0x3C00, 0x2800, 0xE401,
        0xA001, 0x6C00, 0x7800, 0xB401, 0x5000, 0x9C01, 0x8801, 0x4400,
    ];

    let crc = 0;
    for (let i = start; i < end; i++) {
        const byte = blob[i];
        let tmp = crcTable[crc & 0xF];
        crc = (crc >> 4) & 0x0FFF;
        crc = crc ^ tmp ^ crcTable[byte & 0xF];
        tmp = crcTable[crc & 0xF];
        crc = (crc >> 4) & 0x0FFF;
        crc = crc ^ tmp ^ crcTable[(byte >> 4) & 0xF];
    }

    return crc;
}<|MERGE_RESOLUTION|>--- conflicted
+++ resolved
@@ -63,11 +63,7 @@
         case 'sint8': return data === 0x7F;
         case 'uint8': return data === 0xFF;
         case 'sint16': return data === 0x7FFF;
-<<<<<<< HEAD
-        case 'unit16': return data === 0xFFFF;
-=======
         case 'uint16': return data === 0xFFFF;
->>>>>>> 65a4dca5
         case 'sint32': return data === 0x7FFFFFFF;
         case 'uint32': return data === 0xFFFFFFFF;
         case 'string': return data === 0x00;

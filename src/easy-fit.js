--- conflicted
+++ resolved
@@ -70,11 +70,8 @@
     const laps = [];
     const records = [];
     const events = [];
-<<<<<<< HEAD
     const hrv = [];
-=======
     var field_descriptions = [];
->>>>>>> 0ff932ed
 
     let tempLaps = [];
     let tempRecords = [];
@@ -147,11 +144,8 @@
       fitObj.laps = laps;
       fitObj.records = records;
       fitObj.events = events;
-<<<<<<< HEAD
       fitObj.hrv = hrv;
-=======
       fitObj.field_descriptions = field_descriptions;
->>>>>>> 0ff932ed
     }
 
     callback(null, fitObj);

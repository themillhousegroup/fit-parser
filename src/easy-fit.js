--- conflicted
+++ resolved
@@ -70,14 +70,10 @@
     const laps = [];
     const records = [];
     const events = [];
-<<<<<<< HEAD
     const hrv = [];
-    var field_descriptions = [];
-=======
     const devices = [];
     const applications = [];
     const fieldDescriptions = [];
->>>>>>> 41ab8fa4
 
     let tempLaps = [];
     let tempRecords = [];
@@ -156,14 +152,10 @@
       fitObj.laps = laps;
       fitObj.records = records;
       fitObj.events = events;
-<<<<<<< HEAD
-      fitObj.hrv = hrv;
-      fitObj.field_descriptions = field_descriptions;
-=======
       fitObj.device_infos = devices;
       fitObj.developer_data_ids = applications;
       fitObj.field_descriptions = fieldDescriptions;
->>>>>>> 41ab8fa4
+      fitObj.hrv = hrv;
     }
 
     callback(null, fitObj);
